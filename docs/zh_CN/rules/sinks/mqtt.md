--- conflicted
+++ resolved
@@ -1,62 +1,50 @@
-# MQTT动作
-
-该操作用于将输出消息发布到 MQTT 服务器中。
-
-| 属性名称 | 是否可选 | 说明                                          |
-| ------------- | -------- | ---------------------------------------------------- |
-<<<<<<< HEAD
-| server        | false    | mqtt服务器的代理地址，例如``tcp：//127.0.0.1：1883`` |
-| topic          | false    | mqtt主题，例如``分析/结果``                          |
-| clientId      | true     | mqtt连接的客户端ID。 如果未指定，将使用一个uuid      |
-| protocolVersion   | true     | 3.1 (也被称为 MQTT 3) 或者 3.1.1 (也被称为 MQTT 4)。 如果未指定，缺省值为 3.1。|
-| qos               | true     | 消息转发的服务质量，只支持int类型0、1、2。                               |
-| username          | true     | 连接用户名                            |
-| password          | true     | 连接密码                             |
-| certificationPath | true     | 证书路径。可以为绝对路径，也可以为相对路径。如果指定的是相对路径，那么父目录为执行``server``命令的路径。比如，如果你在``/var/kuiper`` 中运行 ``bin/server`` ，那么父目录为 ``/var/kuiper``; 如果运行从``/var/kuiper/bin``中运行``./server``，那么父目录为 ``/var/kuiper/bin``。 |
-| privateKeyPath    | true     | 私钥路径。可以为绝对路径，也可以为相对路径。更详细的信息，请参考 ``certificationPath``. |
-| insecureSkipVerify | true     | 如果 InsecureSkipVerify 设置为 ``true``, TLS接受服务器提供的任何证书以及该证书中的任何主机名。 在这种模式下，TLS容易受到中间人攻击。默认值为``false``。配置项只能用于TLS连接。|
-| retained           | true     | 如果 retained 设置为 ``true``,Broker会存储每个Topic的最后一条保留消息及其Qos。默认值是``false``   
-=======
-| server        | 否    | mqtt  服务器的代理地址，例如 `tcp：//127.0.0.1：1883` |
-| topic          | 否    | mqtt 主题，例如``分析/结果``                         |
-| clientId      | 是     | mqtt 连接的客户端 ID。 如果未指定，将使用一个 uuid   |
-| protocolVersion   | 是    | 3.1 (也被称为 MQTT 3) 或者 3.1.1 (也被称为 MQTT 4)。 如果未指定，缺省值为 3.1。|
-| qos               | 是    | 消息转发的服务质量                               |
-| username          | 是    | 连接用户名                            |
-| password          | 是    | 连接密码                             |
-| certificationPath | 是    | 证书路径。可以为绝对路径，也可以为相对路径。如果指定的是相对路径，那么父目录为执行 `server` 命令的路径。比如，如果你在 `/var/kuiper` 中运行 `bin/server` ，那么父目录为 `/var/kuiper`; 如果运行从 `/var/kuiper/bin` 中运行`./server`，那么父目录为 `/var/kuiper/bin`。 |
-| privateKeyPath    | 是    | 私钥路径。可以为绝对路径，也可以为相对路径。更详细的信息，请参考 `certificationPath`. |
->>>>>>> a4c8dddd
-
-以下为使用 SAS 连接到 Azure IoT Hub 的样例。
-```json
-    {
-      "mqtt": {
-        "server": "ssl://xyz.azure-devices.net:8883",
-        "topic": "devices/demo_001/messages/events/",
-        "protocolVersion": "3.1.1",
-        "qos": 1,
-        "clientId": "demo_001",
-        "username": "xyz.azure-devices.net/demo_001/?api-version=2018-06-30",
-        "password": "SharedAccessSignature sr=*******************",
-        "retained": false
-      }
-    }
-```
-
-以下为使用证书和私钥连接到 AWS IoT的另一个样例。
-
-```json
-    {
-      "mqtt": {
-        "server": "ssl://xyz-ats.iot.us-east-1.amazonaws.com:8883",
-        "topic": "devices/result",
-        "qos": 1,
-        "clientId": "demo_001",
-        "certificationPath": "keys/d3807d9fa5-certificate.pem",
-        "privateKeyPath": "keys/d3807d9fa5-private.pem.key",
-        "retained": false
-      }
-    }
-```
-
+# MQTT动作
+
+该操作用于将输出消息发布到 MQTT 服务器中。
+
+| 属性名称 | 是否可选 | 说明                                          |
+| ------------- | -------- | ---------------------------------------------------- |
+| server        | 否    | mqtt  服务器的代理地址，例如 `tcp：//127.0.0.1：1883` |
+| topic          | 否    | mqtt 主题，例如``分析/结果``                         |
+| clientId      | 是     | mqtt 连接的客户端 ID。 如果未指定，将使用一个 uuid   |
+| protocolVersion   | 是    | 3.1 (也被称为 MQTT 3) 或者 3.1.1 (也被称为 MQTT 4)。 如果未指定，缺省值为 3.1。|
+| qos               | 是    | 消息转发的服务质量                               |
+| username          | 是    | 连接用户名                            |
+| password          | 是    | 连接密码                             |
+| certificationPath | 是    | 证书路径。可以为绝对路径，也可以为相对路径。如果指定的是相对路径，那么父目录为执行 `server` 命令的路径。比如，如果你在 `/var/kuiper` 中运行 `bin/server` ，那么父目录为 `/var/kuiper`; 如果运行从 `/var/kuiper/bin` 中运行`./server`，那么父目录为 `/var/kuiper/bin`。 |
+| privateKeyPath    | 是    | 私钥路径。可以为绝对路径，也可以为相对路径。更详细的信息，请参考 `certificationPath`. |
+| insecureSkipVerify | true     | 如果 InsecureSkipVerify 设置为 ``true``, TLS接受服务器提供的任何证书以及该证书中的任何主机名。 在这种模式下，TLS容易受到中间人攻击。默认值为``false``。配置项只能用于TLS连接。|
+| retained           | true     | 如果 retained 设置为 ``true``,Broker会存储每个Topic的最后一条保留消息及其Qos。默认值是``false``   
+
+以下为使用 SAS 连接到 Azure IoT Hub 的样例。
+```json
+    {
+      "mqtt": {
+        "server": "ssl://xyz.azure-devices.net:8883",
+        "topic": "devices/demo_001/messages/events/",
+        "protocolVersion": "3.1.1",
+        "qos": 1,
+        "clientId": "demo_001",
+        "username": "xyz.azure-devices.net/demo_001/?api-version=2018-06-30",
+        "password": "SharedAccessSignature sr=*******************",
+        "retained": false
+      }
+    }
+```
+
+以下为使用证书和私钥连接到 AWS IoT的另一个样例。
+
+```json
+    {
+      "mqtt": {
+        "server": "ssl://xyz-ats.iot.us-east-1.amazonaws.com:8883",
+        "topic": "devices/result",
+        "qos": 1,
+        "clientId": "demo_001",
+        "certificationPath": "keys/d3807d9fa5-certificate.pem",
+        "privateKeyPath": "keys/d3807d9fa5-private.pem.key",
+        "retained": false
+      }
+    }
+```
+