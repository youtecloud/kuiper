package nodes

import (
	"fmt"
	"github.com/emqx/kuiper/common"
	"github.com/emqx/kuiper/common/plugin_manager"
	"github.com/emqx/kuiper/xstream/api"
	"github.com/emqx/kuiper/xstream/sinks"
	"sync"
)

type SinkNode struct {
	input  chan interface{}
	name   string
	ctx    api.StreamContext
	concurrency int

	statManagers []StatManager
	sinkType string
	options map[string]interface{}
	mutex   sync.RWMutex
	sinks []api.Sink
}

func NewSinkNode(name string, sinkType string, props map[string]interface{}) *SinkNode{
	bufferLength := 1024
	if c, ok := props["bufferLength"]; ok {
		if t, err := common.ToInt(c); err != nil || t <= 0 {
			//invalid property bufferLength
		} else {
			bufferLength = t
		}
	}
	return &SinkNode{
		input: make(chan interface{}, bufferLength),
		name: name,
		sinkType: sinkType,
		options: props,
		concurrency: 1,
		ctx: nil,
	}
}

//Only for mock source, do not use it in production
func NewSinkNodeWithSink(name string, sink api.Sink) *SinkNode {
	return &SinkNode{
		input: make(chan interface{}, 1024),
		name:  name,
		sinks: []api.Sink{sink},
		options: nil,
		concurrency: 1,
		ctx:   nil,
	}
}

func (m *SinkNode) Open(ctx api.StreamContext, result chan<- error) {
	m.ctx = ctx
	logger := ctx.GetLogger()
	logger.Debugf("open sink node %s", m.name)
	go func() {
		if c, ok := m.options["concurrency"]; ok {
			if t, err := common.ToInt(c); err != nil || t <= 0 {
				logger.Warnf("invalid type for concurrency property, should be positive integer but found %t", c)
			} else {
				m.concurrency = t
			}
		}
		runAsync := false
		if c, ok := m.options["runAsync"]; ok {
			if t, ok := c.(bool); !ok {
				logger.Warnf("invalid type for runAsync property, should be bool but found %t", c)
			} else {
				runAsync = t
			}
		}
		createSink := len(m.sinks) == 0
		logger.Infof("open sink node %d instances", m.concurrency)
		for i := 0; i < m.concurrency; i++ { // workers
			go func(instance int){
				var sink api.Sink
				var err error
				if createSink{
					sink, err = getSink(m.sinkType, m.options)
					if err != nil{
						m.drainError(result, err, ctx, logger)
						return
					}
					m.mutex.Lock()
					m.sinks = append(m.sinks, sink)
					m.mutex.Unlock()
					if err := sink.Open(ctx); err != nil {
						m.drainError(result, err, ctx, logger)
						return
					}
				}else{
					sink = m.sinks[instance]
				}

				stats, err := NewStatManager("sink", ctx)
				if err != nil{
					m.drainError(result, err, ctx, logger)
					return
				}
				m.mutex.Lock()
				m.statManagers = append(m.statManagers, stats)
				m.mutex.Unlock()

				for {
					select {
					case item := <-m.input:
						if runAsync{
							go doCollect(sink, item, stats, ctx)
						} else {
							doCollect(sink, item, stats, ctx)
						}
						stats.SetBufferLength(int64(len(m.input)))
					case <-ctx.Done():
						logger.Infof("sink node %s instance %d done", m.name, instance)
						if err := sink.Close(ctx); err != nil {
							logger.Warnf("close sink node %s instance %d fails: %v", m.name, instance, err)
						}
						return
					}
				}
			}(i)
		}
	}()
}

func doCollect(sink api.Sink, item interface{}, stats StatManager, ctx api.StreamContext, ) {
	stats.IncTotalRecordsIn()
	stats.ProcessTimeStart()
	logger := ctx.GetLogger()
	if err := sink.Collect(ctx, item); err != nil {
		stats.IncTotalExceptions()
		//TODO deal with publish error
		logger.Errorf("sink node %s instance %d publish %v error: %v", ctx.GetOpId(), ctx.GetInstanceId(), item, err)
	} else {
		stats.ProcessTimeEnd()
		stats.IncTotalRecordsOut()
	}
}

func getSink(name string, action map[string]interface{}) (api.Sink, error) {
	var s api.Sink
	switch name {
	case "log":
		s = sinks.NewLogSink()
	case "logToMemory":
		s = sinks.NewLogSinkToMemory()
	case "mqtt":
		s = &sinks.MQTTSink{}
	case "rest":
		s = &sinks.RestSink{}
	default:
		nf, err := plugin_manager.GetPlugin(name, "sinks")
		if err != nil {
			return nil, err
		}
		var ok bool
		s, ok = nf.(api.Sink)
		if !ok {
			return nil, fmt.Errorf("exported symbol %s is not type of api.Sink", name)
		}
	}

	err := s.Configure(action)
	if err != nil {
		return nil, err
	}
	return s, nil
}

func (m *SinkNode) GetName() string {
	return m.name
}

func (m *SinkNode) GetInput() (chan<- interface{}, string) {
	return m.input, m.name
}

func (m *SinkNode) GetMetrics() (result [][]interface{}) {
	for _, stats := range m.statManagers{
		result = append(result, stats.GetMetrics())
	}
	return result
}

func (m *SinkNode) drainError(errCh chan<- error, err error, ctx api.StreamContext, logger api.Logger) {
	go func(){
		select {
		case errCh <- err:
		case <-ctx.Done():
			m.close(ctx, logger)
		}
	}()
}

func (m *SinkNode) close(ctx api.StreamContext, logger api.Logger) {
	for _, s := range m.sinks {
		if err := s.Close(ctx); err != nil {
			logger.Warnf("close sink fails: %v", err)
		}
	}
<<<<<<< HEAD
=======
	//reset the states
>>>>>>> 408b75c8
	m.sinks = nil
	m.statManagers = nil
}<|MERGE_RESOLUTION|>--- conflicted
+++ resolved
@@ -202,10 +202,7 @@
 			logger.Warnf("close sink fails: %v", err)
 		}
 	}
-<<<<<<< HEAD
-=======
 	//reset the states
->>>>>>> 408b75c8
 	m.sinks = nil
 	m.statManagers = nil
 }