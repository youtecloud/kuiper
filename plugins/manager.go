--- conflicted
+++ resolved
@@ -280,13 +280,7 @@
 	if SINK == t {
 		readSinkMetaFile(path.Join(m.etcDir, PluginTypes[t], name+`.json`))
 	} else if SOURCE == t {
-<<<<<<< HEAD
-		readSourceMetaFile(path.Join(confDir, PluginTypes[t], name+`.json`))
-	} else if FUNCTION == t {
-		readFuncMetaFile(path.Join(confDir, PluginTypes[t], name+`.json`))
-=======
 		readSourceMetaFile(path.Join(m.etcDir, PluginTypes[t], name+`.json`))
->>>>>>> 02c13d43
 	}
 	m.registry.Store(t, name, version)
 	return nil
