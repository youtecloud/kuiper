package main

import (
	"reflect"
	"testing"
)

func TestHandle(t *testing.T) {
	var tests = []struct {
		config map[interface{}]interface{}
		skeys  []string
		val    string
		exp    map[interface{}]interface{}
	}{
		{
			config: map[interface{}]interface{}{
				"default": map[interface{}]interface{}{
					"protocol": "tcp",
					"port":     5563,
					"optional": map[interface{}]interface{}{
						"ClientId": "client1",
					},
				},
			},
			skeys: []string{"default", "protocol"},
			val:   "ssl",
			exp: map[interface{}]interface{}{
				"default": map[interface{}]interface{}{
					"protocol": "ssl",
					"port":     5563,
					"optional": map[interface{}]interface{}{
						"ClientId": "client1",
					},
				},
			},
		},

		{
			config: map[interface{}]interface{}{
				"default": map[interface{}]interface{}{
					"protocol": "tcp",
					"port":     5563,
					"optional": map[interface{}]interface{}{
						"ClientId": "client1",
					},
				},
			},
			skeys: []string{"default", "optional", "CLIENTID"},
			val:   "client2",
			exp: map[interface{}]interface{}{
				"default": map[interface{}]interface{}{
					"protocol": "tcp",
					"port":     5563,
					"optional": map[interface{}]interface{}{
						"ClientId": "client2",
					},
				},
			},
		},

		{
			config: map[interface{}]interface{}{
				"default": map[interface{}]interface{}{
					"protocol": "tcp",
					"port":     5563,
					"optional": map[interface{}]interface{}{
						"ClientId": "client1",
					},
				},
			},
<<<<<<< HEAD
			skeys: []string{"default", "optional", "KEEPALIVE"},
			val:   "6000",
=======
			skeys:[]string{"default", "optional", "KEEPALIVE"},
			val: "6000",
>>>>>>> 06f85571
			exp: map[interface{}]interface{}{
				"default": map[interface{}]interface{}{
					"protocol": "tcp",
					"port":     5563,
					"optional": map[interface{}]interface{}{
						"ClientId":  "client1",
						"KeepAlive": int64(6000),
					},
				},
			},
		},

		{
			config: map[interface{}]interface{}{
				"default": map[interface{}]interface{}{
					"protocol": "tcp",
					"port":     5563,
					"optional": map[interface{}]interface{}{
						"ClientId": "client1",
					},
				},
			},
			skeys: []string{"default", "optional", "RETAINED"},
			val:   "true",
			exp: map[interface{}]interface{}{
				"default": map[interface{}]interface{}{
					"protocol": "tcp",
					"port":     5563,
					"optional": map[interface{}]interface{}{
						"ClientId": "client1",
						"Retained": true,
					},
				},
			},
		},

		{
			config: map[interface{}]interface{}{
				"default": map[interface{}]interface{}{
					"protocol": "tcp",
					"port":     5563,
					"optional": map[interface{}]interface{}{
						"ClientId": "client1",
<<<<<<< HEAD
					},
				},
			},
			skeys: []string{"default", "optional", "test"},
			val:   "3.14",
			exp: map[interface{}]interface{}{
				"default": map[interface{}]interface{}{
					"protocol": "tcp",
					"port":     5563,
					"optional": map[interface{}]interface{}{
						"ClientId": "client1",
						"test":     3.14,
=======
						"KeepAlive": int64(6000),
					},
				},
			},
		},

		{
			config: map[interface{}]interface{}{
				"default": map[interface{}]interface{} {
					"protocol": "tcp",
					"port": 5563,
					"optional": map[interface{}] interface{} {
						"ClientId": "client1",
					},
				},
			},
			skeys:[]string{"default", "optional", "RETAINED"},
			val: "true",
			exp: map[interface{}]interface{}{
				"default": map[interface{}]interface{} {
					"protocol": "tcp",
					"port": 5563,
					"optional": map[interface{}] interface{} {
						"ClientId": "client1",
						"Retained": true,
					},
				},
			},
		},

		{
			config: map[interface{}]interface{}{
				"default": map[interface{}]interface{} {
					"protocol": "tcp",
					"port": 5563,
					"optional": map[interface{}] interface{} {
						"ClientId": "client1",
					},
				},
			},
			skeys:[]string{"default", "optional", "test"},
			val: "3.14",
			exp: map[interface{}]interface{}{
				"default": map[interface{}]interface{} {
					"protocol": "tcp",
					"port": 5563,
					"optional": map[interface{}] interface{} {
						"ClientId": "client1",
						"test": 3.14,
>>>>>>> 06f85571
					},
				},
			},
		},

		{
			config: map[interface{}]interface{}{
				"default": map[interface{}]interface{}{
					"protocol": "tcp",
					"port":     5563,
					"optional": map[interface{}]interface{}{
						"ClientId": "client1",
					},
				},
			},
			skeys: []string{"application_conf", "test"},
			val:   "ssl",
			exp: map[interface{}]interface{}{
				"default": map[interface{}]interface{}{
					"protocol": "tcp",
					"port":     5563,
					"optional": map[interface{}]interface{}{
						"ClientId": "client1",
					},
				},
				"application_conf": map[interface{}]interface{}{
					"test": "ssl",
				},
			},
		},
	}

	for i, tt := range tests {
		Handle("edgex", tt.config, tt.skeys, tt.val)
		if !reflect.DeepEqual(tt.exp, tt.config) {
			t.Errorf("%d \tresult mismatch:\n\nexp=%#v\n\ngot=%#v\n\n", i, tt.exp, tt.config)
		}
	}
}

func TestProcessEnv(t *testing.T) {
	fileMap["edgex"] = "test/edgex.yaml"
	var tests = []struct {
		vars []string
		file string
		expt map[interface{}]interface{}
	}{
		{
			vars: []string{
				"EDGEX__DEFAULT__TYPE=zmq",
				"EDGEX__DEFAULT__OPTIONAL__CLIENTID=clientid_0000",
				"EDGEX__APPLICATION_CONF__PROTOCOL=ssl",
			},
			file: "edgex",
			expt: map[interface{}]interface{}{
				"default": map[interface{}]interface{}{
					"protocol": "tcp",
					"type":     "zmq",
					"optional": map[interface{}]interface{}{
						"ClientId": "clientid_0000",
					},
				},
				"application_conf": map[interface{}]interface{}{
					"protocol": "ssl",
				},
			},
		},
	}
	files := make(map[string]map[interface{}]interface{})
	for i, tt := range tests {
		ProcessEnv(files, tt.vars)
		if !reflect.DeepEqual(tt.expt, files[tt.file]) {
			t.Errorf("%d \tresult mismatch:\n\nexp=%#v\n\ngot=%#v\n\n", i, tt.expt, files[tt.file])
		}
	}
}<|MERGE_RESOLUTION|>--- conflicted
+++ resolved
@@ -1,260 +1,179 @@
 package main
 
 import (
-	"reflect"
-	"testing"
+	"fmt"
+	"github.com/go-yaml/yaml"
+	"io/ioutil"
+	"os"
+	"strconv"
+	"strings"
 )
 
-func TestHandle(t *testing.T) {
-	var tests = []struct {
-		config map[interface{}]interface{}
-		skeys  []string
-		val    string
-		exp    map[interface{}]interface{}
-	}{
-		{
-			config: map[interface{}]interface{}{
-				"default": map[interface{}]interface{}{
-					"protocol": "tcp",
-					"port":     5563,
-					"optional": map[interface{}]interface{}{
-						"ClientId": "client1",
-					},
-				},
-			},
-			skeys: []string{"default", "protocol"},
-			val:   "ssl",
-			exp: map[interface{}]interface{}{
-				"default": map[interface{}]interface{}{
-					"protocol": "ssl",
-					"port":     5563,
-					"optional": map[interface{}]interface{}{
-						"ClientId": "client1",
-					},
-				},
-			},
-		},
+var khome = os.Getenv("KUIPER_HOME")
 
-		{
-			config: map[interface{}]interface{}{
-				"default": map[interface{}]interface{}{
-					"protocol": "tcp",
-					"port":     5563,
-					"optional": map[interface{}]interface{}{
-						"ClientId": "client1",
-					},
-				},
-			},
-			skeys: []string{"default", "optional", "CLIENTID"},
-			val:   "client2",
-			exp: map[interface{}]interface{}{
-				"default": map[interface{}]interface{}{
-					"protocol": "tcp",
-					"port":     5563,
-					"optional": map[interface{}]interface{}{
-						"ClientId": "client2",
-					},
-				},
-			},
-		},
+var fileMap = map[string]string{
+	"edgex":       khome + "/etc/sources/edgex.yaml",
+	"random":      khome + "/etc/sources/random.yaml",
+	"zmq":         khome + "/etc/sources/zmq.yaml",
+	"mqtt_source": khome + "/etc/mqtt_source.yaml",
+	"kuiper":      khome + "/etc/kuiper.yaml",
+	"client":      khome + "/etc/client.yaml",
+}
 
-		{
-			config: map[interface{}]interface{}{
-				"default": map[interface{}]interface{}{
-					"protocol": "tcp",
-					"port":     5563,
-					"optional": map[interface{}]interface{}{
-						"ClientId": "client1",
-					},
-				},
-			},
-<<<<<<< HEAD
-			skeys: []string{"default", "optional", "KEEPALIVE"},
-			val:   "6000",
-=======
-			skeys:[]string{"default", "optional", "KEEPALIVE"},
-			val: "6000",
->>>>>>> 06f85571
-			exp: map[interface{}]interface{}{
-				"default": map[interface{}]interface{}{
-					"protocol": "tcp",
-					"port":     5563,
-					"optional": map[interface{}]interface{}{
-						"ClientId":  "client1",
-						"KeepAlive": int64(6000),
-					},
-				},
-			},
-		},
+var file_keys_map = map[string]map[string]string{
+	"edgex": {
+		"CLIENTID":          "ClientId",
+		"USERNAME":          "Username",
+		"PASSWORD":          "Password",
+		"QOS":               "Qos",
+		"KEEPALIVE":         "KeepAlive",
+		"RETAINED":          "Retained",
+		"CONNECTIONPAYLOAD": "ConnectionPayload",
+		"CERTFILE":          "CertFile",
+		"KEYFILE":           "KeyFile",
+		"CERTPEMBLOCK":      "CertPEMBlock",
+		"KEYPEMBLOCK":       "KeyPEMBlock",
+		"SKIPCERTVERIFY":    "SkipCertVerify",
+	},
+	"mqtt_source": {
+		"SHAREDSUBSCRIPTION": "sharedSubscription",
+		"CERTIFICATIONPATH":  "certificationPath",
+		"PRIVATEKEYPATH":     "privateKeyPath",
+	},
+	"kuiper": {
+		"CONSOLELOG":     "consoleLog",
+		"FILELOG":        "fileLog",
+		"RESTPORT":       "restPort",
+		"RESTTLS":        "restTls",
+		"PROMETHEUSPORT": "prometheusPort",
+	},
+}
 
-		{
-			config: map[interface{}]interface{}{
-				"default": map[interface{}]interface{}{
-					"protocol": "tcp",
-					"port":     5563,
-					"optional": map[interface{}]interface{}{
-						"ClientId": "client1",
-					},
-				},
-			},
-			skeys: []string{"default", "optional", "RETAINED"},
-			val:   "true",
-			exp: map[interface{}]interface{}{
-				"default": map[interface{}]interface{}{
-					"protocol": "tcp",
-					"port":     5563,
-					"optional": map[interface{}]interface{}{
-						"ClientId": "client1",
-						"Retained": true,
-					},
-				},
-			},
-		},
+func fileExists(filename string) bool {
+	info, err := os.Stat(filename)
+	if os.IsNotExist(err) {
+		return false
+	}
+	return !info.IsDir()
+}
 
-		{
-			config: map[interface{}]interface{}{
-				"default": map[interface{}]interface{}{
-					"protocol": "tcp",
-					"port":     5563,
-					"optional": map[interface{}]interface{}{
-						"ClientId": "client1",
-<<<<<<< HEAD
-					},
-				},
-			},
-			skeys: []string{"default", "optional", "test"},
-			val:   "3.14",
-			exp: map[interface{}]interface{}{
-				"default": map[interface{}]interface{}{
-					"protocol": "tcp",
-					"port":     5563,
-					"optional": map[interface{}]interface{}{
-						"ClientId": "client1",
-						"test":     3.14,
-=======
-						"KeepAlive": int64(6000),
-					},
-				},
-			},
-		},
+func deleteFile(path string) {
+	// delete file
+	var err = os.Remove(path)
+	if err != nil {
+		return
+	}
+	fmt.Println("File Deleted")
+}
 
-		{
-			config: map[interface{}]interface{}{
-				"default": map[interface{}]interface{} {
-					"protocol": "tcp",
-					"port": 5563,
-					"optional": map[interface{}] interface{} {
-						"ClientId": "client1",
-					},
-				},
-			},
-			skeys:[]string{"default", "optional", "RETAINED"},
-			val: "true",
-			exp: map[interface{}]interface{}{
-				"default": map[interface{}]interface{} {
-					"protocol": "tcp",
-					"port": 5563,
-					"optional": map[interface{}] interface{} {
-						"ClientId": "client1",
-						"Retained": true,
-					},
-				},
-			},
-		},
-
-		{
-			config: map[interface{}]interface{}{
-				"default": map[interface{}]interface{} {
-					"protocol": "tcp",
-					"port": 5563,
-					"optional": map[interface{}] interface{} {
-						"ClientId": "client1",
-					},
-				},
-			},
-			skeys:[]string{"default", "optional", "test"},
-			val: "3.14",
-			exp: map[interface{}]interface{}{
-				"default": map[interface{}]interface{} {
-					"protocol": "tcp",
-					"port": 5563,
-					"optional": map[interface{}] interface{} {
-						"ClientId": "client1",
-						"test": 3.14,
->>>>>>> 06f85571
-					},
-				},
-			},
-		},
-
-		{
-			config: map[interface{}]interface{}{
-				"default": map[interface{}]interface{}{
-					"protocol": "tcp",
-					"port":     5563,
-					"optional": map[interface{}]interface{}{
-						"ClientId": "client1",
-					},
-				},
-			},
-			skeys: []string{"application_conf", "test"},
-			val:   "ssl",
-			exp: map[interface{}]interface{}{
-				"default": map[interface{}]interface{}{
-					"protocol": "tcp",
-					"port":     5563,
-					"optional": map[interface{}]interface{}{
-						"ClientId": "client1",
-					},
-				},
-				"application_conf": map[interface{}]interface{}{
-					"test": "ssl",
-				},
-			},
-		},
-	}
-
-	for i, tt := range tests {
-		Handle("edgex", tt.config, tt.skeys, tt.val)
-		if !reflect.DeepEqual(tt.exp, tt.config) {
-			t.Errorf("%d \tresult mismatch:\n\nexp=%#v\n\ngot=%#v\n\n", i, tt.exp, tt.config)
+func main() {
+	fmt.Println(fileMap["edgex"])
+	files := make(map[string]map[interface{}]interface{})
+	ProcessEnv(files, os.Environ())
+	for f, v := range files {
+		if bs, err := yaml.Marshal(v); err != nil {
+			fmt.Println(err)
+		} else {
+			message := fmt.Sprintf("-------------------\nConf file %s: \n %s", f, string(bs))
+			fmt.Println(message)
+			if fname, ok := fileMap[f]; ok {
+				if fileExists(fname) {
+					deleteFile(fname)
+				}
+				if e := ioutil.WriteFile(fname, bs, 0644); e != nil {
+					fmt.Println(e)
+				}
+			}
 		}
 	}
 }
 
-func TestProcessEnv(t *testing.T) {
-	fileMap["edgex"] = "test/edgex.yaml"
-	var tests = []struct {
-		vars []string
-		file string
-		expt map[interface{}]interface{}
-	}{
-		{
-			vars: []string{
-				"EDGEX__DEFAULT__TYPE=zmq",
-				"EDGEX__DEFAULT__OPTIONAL__CLIENTID=clientid_0000",
-				"EDGEX__APPLICATION_CONF__PROTOCOL=ssl",
-			},
-			file: "edgex",
-			expt: map[interface{}]interface{}{
-				"default": map[interface{}]interface{}{
-					"protocol": "tcp",
-					"type":     "zmq",
-					"optional": map[interface{}]interface{}{
-						"ClientId": "clientid_0000",
-					},
-				},
-				"application_conf": map[interface{}]interface{}{
-					"protocol": "ssl",
-				},
-			},
-		},
-	}
-	files := make(map[string]map[interface{}]interface{})
-	for i, tt := range tests {
-		ProcessEnv(files, tt.vars)
-		if !reflect.DeepEqual(tt.expt, files[tt.file]) {
-			t.Errorf("%d \tresult mismatch:\n\nexp=%#v\n\ngot=%#v\n\n", i, tt.expt, files[tt.file])
+func ProcessEnv(files map[string]map[interface{}]interface{}, vars []string) {
+	for _, e := range vars {
+		pair := strings.SplitN(e, "=", 2)
+		if len(pair) != 2 {
+			fmt.Printf("invalid env %s, skip it.\n", e)
+			continue
+		}
+
+		valid := false
+		for k, _ := range fileMap {
+			if strings.HasPrefix(pair[0], strings.ToUpper(k)) {
+				valid = true
+				break
+			}
+		}
+		if !valid {
+			continue
+		} else {
+			fmt.Printf("Find env: %s, start to handle it.\n", e)
+		}
+
+		env_v := strings.ReplaceAll(pair[0], "__", ".")
+		keys := strings.Split(env_v, ".")
+		for i, v := range keys {
+			keys[i] = v
+		}
+
+		if len(keys) < 2 {
+			fmt.Printf("not concerned env %s, skip it.\n", e)
+			continue
+		} else {
+			k := strings.ToLower(keys[0])
+			if v, ok := files[k]; !ok {
+				if data, err := ioutil.ReadFile(fileMap[k]); err != nil {
+					fmt.Printf("%s\n", err)
+				} else {
+					m := make(map[interface{}]interface{})
+					err = yaml.Unmarshal([]byte(data), &m)
+					if err != nil {
+						fmt.Println(err)
+					}
+					files[k] = m
+					Handle(k, m, keys[1:], pair[1])
+
+				}
+			} else {
+				Handle(k, v, keys[1:], pair[1])
+			}
 		}
 	}
+}
+
+func Handle(file string, conf map[interface{}]interface{}, skeys []string, val string) {
+	key := getKey(file, skeys[0])
+	if len(skeys) == 1 {
+		conf[key] = getValueType(val)
+	} else if len(skeys) >= 2 {
+		if v, ok := conf[key]; ok {
+			if v1, ok1 := v.(map[interface{}]interface{}); ok1 {
+				Handle(file, v1, skeys[1:], val)
+			} else {
+				fmt.Printf("Not expected map: %v\n", v)
+			}
+		} else {
+			v1 := make(map[interface{}]interface{})
+			conf[key] = v1
+			Handle(file, v1, skeys[1:], val)
+		}
+	}
+}
+
+func getKey(file string, key string) string {
+	if m, ok := file_keys_map[file][key]; ok {
+		return m
+	} else {
+		return strings.ToLower(key)
+	}
+}
+
+func getValueType(val string) interface{} {
+	if i, err := strconv.ParseInt(val, 10, 64); err == nil {
+		return i
+	} else if b, err := strconv.ParseBool(val); err == nil {
+		return b
+	} else if f, err := strconv.ParseFloat(val, 64); err == nil {
+		return f
+	}
+	return val
 }